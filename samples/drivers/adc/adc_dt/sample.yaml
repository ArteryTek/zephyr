--- conflicted
+++ resolved
@@ -29,13 +29,8 @@
       - gd32f450i_eval
       - gd32vf103v_eval
       - gd32f403z_eval
-<<<<<<< HEAD
       - at_start_f405
-      - esp32_devkitc_wroom/esp32/procpu
-      - esp32_devkitc_wrover/esp32/procpu
-=======
       - esp32_devkitc/esp32/procpu
->>>>>>> 3daddb83
       - esp32s2_saola
       - esp32c3_devkitm
       - gd32l233r_eval
