sample:
  name: ADC driver sequence sample
common:
  tags:
    - adc
  depends_on: adc
  filter: dt_alias_exists("adc0")
  harness: console
  timeout: 10
  harness_config:
    type: multi_line
    regex:
      - "ADC sequence reading \\[\\d+\\]:"
      - "- .+, channel \\d+, \\d+ sequence samples:"
      - "- - \\d+ (= \\d+mV)|(\\(value in mV not available\\))"
tests:
  sample.drivers.adc.adc_sequence:
    platform_allow:
      - cy8cproto_063_ble
      - cy8cproto_062_4343w
      - nrf52840dk/nrf52840
      - nrf54h20dk/nrf54h20/cpuapp
      - nrf54h20dk/nrf54h20/cpuppr
      - nrf54l15dk/nrf54l15/cpuapp
      - nrf54lm20dk/nrf54lm20a/cpuapp
      - ophelia4ev/nrf54l15/cpuapp
      - ucans32k1sic
      - s32k148_evb
      - frdm_mcxc242
<<<<<<< HEAD
      - stm32f3_disco
      - at_start_f405
=======
      - slwrb4180a
      - xg27_rb4194a
      - xg29_rb4412a
      - raytac_an54lq_db_15/nrf54l15/cpuapp
>>>>>>> 3daddb83
    integration_platforms:
      - nrf52840dk/nrf52840
  sample.drivers.adc.adc_sequence.8bit:
    platform_allow:
      - nrf54h20dk/nrf54h20/cpuapp
      - nrf54h20dk/nrf54h20/cpuppr
      - nrf54l15dk/nrf54l15/cpuapp
      - nrf54lm20dk/nrf54lm20a/cpuapp
    integration_platforms:
      - nrf54l15dk/nrf54l15/cpuapp
    extra_configs:
      - CONFIG_SEQUENCE_RESOLUTION=8<|MERGE_RESOLUTION|>--- conflicted
+++ resolved
@@ -27,15 +27,11 @@
       - ucans32k1sic
       - s32k148_evb
       - frdm_mcxc242
-<<<<<<< HEAD
-      - stm32f3_disco
       - at_start_f405
-=======
       - slwrb4180a
       - xg27_rb4194a
       - xg29_rb4412a
       - raytac_an54lq_db_15/nrf54l15/cpuapp
->>>>>>> 3daddb83
     integration_platforms:
       - nrf52840dk/nrf52840
   sample.drivers.adc.adc_sequence.8bit:
